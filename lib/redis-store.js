'use strict';
var defaults = require('defaults');
var redis = require('redis');

var RedisStore = function(options) {
  options = defaults(options, {
    expiry: 60, // default expiry is one minute
    prefix: "rl:"
  });

  var expiryMs = Math.round(1000 * options.expiry);

  // create the client if one isn't provided
  options.client = options.client || redis.createClient();

  var setExpire = function(replies, rdskey) {
    // if this is new or has no expiry
    if (replies[0] === 1 || replies[1] === -1) {
      // then expire it after the timeout
      options.client.expire(rdskey, options.expiry);
    }
  };

  var processReplies = function(replies) {
    // in ioredis, every reply consists of an array [err, value].
    // We don't need the error here, and if we aren't dealing with an array,
    // nothing is changed.
    return replies.map(function(val) {
      if (Array.isArray(val) && val.length >= 2) {
        return val[1];
      }

      return val;
    });
  };

  this.incr = function(key, cb) {
    var rdskey = options.prefix + key;

    options.client.multi()
      .incr(rdskey)
      .pttl(rdskey)
      .exec(function(err, replies) {
        if (err) {
          return cb(err);
        }

<<<<<<< HEAD
        replies = processReplies(replies);
        setExpire(replies, rdskey);
=======
        // in ioredis, every reply consists of an array [err, value].
        // We don't need the error here, and if we aren't dealing with an array,
        // nothing is changed.
        replies = replies.map(function(val) {
          if (Array.isArray(val) && val.length >= 2) {
            return val[1];
          }

          return val;
        });

        // if this is new or has no expiry
        if (replies[0] === 1 || replies[1] === -1) {
          // then expire it after the timeout
          options.client.pexpire(rdskey, expiryMs);
        }
>>>>>>> 4f5779ba

        cb(null, replies[0]);
      });
  };

  this.decrement = function(key) {
    var rdskey = options.prefix + key;

    options.client.multi()
      .decr(rdskey)
      .ttl(rdskey)
      .exec(function(err, replies) {
        if (err) {
          return;
        }

        replies = processReplies(replies);
        setExpire(replies, rdskey);
      });
  };

  this.resetKey = function(key) {
    var rdskey = options.prefix + key;

    options.client.del(rdskey);
  };
};

module.exports = RedisStore;<|MERGE_RESOLUTION|>--- conflicted
+++ resolved
@@ -17,7 +17,7 @@
     // if this is new or has no expiry
     if (replies[0] === 1 || replies[1] === -1) {
       // then expire it after the timeout
-      options.client.expire(rdskey, options.expiry);
+      options.client.pexpire(rdskey, expiryMs);
     }
   };
 
@@ -45,27 +45,8 @@
           return cb(err);
         }
 
-<<<<<<< HEAD
         replies = processReplies(replies);
         setExpire(replies, rdskey);
-=======
-        // in ioredis, every reply consists of an array [err, value].
-        // We don't need the error here, and if we aren't dealing with an array,
-        // nothing is changed.
-        replies = replies.map(function(val) {
-          if (Array.isArray(val) && val.length >= 2) {
-            return val[1];
-          }
-
-          return val;
-        });
-
-        // if this is new or has no expiry
-        if (replies[0] === 1 || replies[1] === -1) {
-          // then expire it after the timeout
-          options.client.pexpire(rdskey, expiryMs);
-        }
->>>>>>> 4f5779ba
 
         cb(null, replies[0]);
       });
@@ -76,7 +57,7 @@
 
     options.client.multi()
       .decr(rdskey)
-      .ttl(rdskey)
+      .pttl(rdskey)
       .exec(function(err, replies) {
         if (err) {
           return;
